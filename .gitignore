<<<<<<< HEAD
.venv
.vscode
=======
# model weights
**/*.pt
>>>>>>> b729c746

# Byte-compiled / optimized / DLL files
**/__pycache__
__pycache__/
*.py[cod]
*$py.class

# C extensions
*.so

# Distribution / packaging
.Python
build/
develop-eggs/
dist/
downloads/
eggs/
.eggs/
lib/
lib64/
parts/
sdist/
var/
wheels/
share/python-wheels/
*.egg-info/
.installed.cfg
*.egg
MANIFEST

# PyInstaller
#  Usually these files are written by a python script from a template
#  before PyInstaller builds the exe, so as to inject date/other infos into it.
*.manifest
*.spec

# Installer logs
pip-log.txt
pip-delete-this-directory.txt

# Unit test / coverage reports
htmlcov/
.tox/
.nox/
.coverage
.coverage.*
.cache
nosetests.xml
coverage.xml
*.cover
*.py,cover
.hypothesis/
.pytest_cache/
cover/

# Translations
*.mo
*.pot

# Django stuff:
*.log
local_settings.py
db.sqlite3
db.sqlite3-journal

# Flask stuff:
instance/
.webassets-cache

# Scrapy stuff:
.scrapy

# Sphinx documentation
docs/_build/

# PyBuilder
.pybuilder/
target/

# Jupyter Notebook
.ipynb_checkpoints

# IPython
profile_default/
ipython_config.py

# pyenv
#   For a library or package, you might want to ignore these files since the code is
#   intended to run in multiple environments; otherwise, check them in:
# .python-version

# pipenv
#   According to pypa/pipenv#598, it is recommended to include Pipfile.lock in version control.
#   However, in case of collaboration, if having platform-specific dependencies or dependencies
#   having no cross-platform support, pipenv may install dependencies that don't work, or not
#   install all needed dependencies.
#Pipfile.lock

# poetry
#   Similar to Pipfile.lock, it is generally recommended to include poetry.lock in version control.
#   This is especially recommended for binary packages to ensure reproducibility, and is more
#   commonly ignored for libraries.
#   https://python-poetry.org/docs/basic-usage/#commit-your-poetrylock-file-to-version-control
#poetry.lock

# pdm
#   Similar to Pipfile.lock, it is generally recommended to include pdm.lock in version control.
#pdm.lock
#   pdm stores project-wide configurations in .pdm.toml, but it is recommended to not include it
#   in version control.
#   https://pdm.fming.dev/#use-with-ide
.pdm.toml

# PEP 582; used by e.g. github.com/David-OConnor/pyflow and github.com/pdm-project/pdm
__pypackages__/

# Celery stuff
celerybeat-schedule
celerybeat.pid

# SageMath parsed files
*.sage.py

# Environments
.env
.docs_venv
.venv
env/
venv/
ENV/
env.bak/
venv.bak/

# Spyder project settings
.spyderproject
.spyproject

# Rope project settings
.ropeproject

# mkdocs documentation
/site

# mypy
.mypy_cache/
.dmypy.json
dmypy.json

# Pyre type checker
.pyre/

# pytype static type analyzer
.pytype/

# Cython debug symbols
cython_debug/

# PyCharm
#  JetBrains specific template is maintained in a separate JetBrains.gitignore that can
#  be found at https://github.com/github/gitignore/blob/main/Global/JetBrains.gitignore
#  and can be added to the global gitignore or merged into this file.  For a more nuclear
#  option (not recommended) you can uncomment the following to ignore the entire idea folder.
#.idea/

# Ruff
.ruff_cache/<|MERGE_RESOLUTION|>--- conflicted
+++ resolved
@@ -1,10 +1,5 @@
-<<<<<<< HEAD
-.venv
-.vscode
-=======
 # model weights
 **/*.pt
->>>>>>> b729c746
 
 # Byte-compiled / optimized / DLL files
 **/__pycache__
@@ -170,4 +165,7 @@
 #.idea/
 
 # Ruff
-.ruff_cache/+.ruff_cache/
+
+# VSCode
+.vscode/